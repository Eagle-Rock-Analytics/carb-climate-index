--- conflicted
+++ resolved
@@ -89,11 +89,7 @@
         ax.get_legend().set_title("Cal-CRAI Binned Values \n (20% increments)")
     else:
         # For continuous values, use continuous colormap
-<<<<<<< HEAD
-        sm = df2.plot(column=column, ax=ax, vmin=vmin, vmax=vmax, cmap='RdYlBu', legend=False)
-=======
         sm = df2.plot(column=column, ax=ax, vmin=vmin, vmax=vmax, cmap='YlGnBu', legend=False)
->>>>>>> 4da8a96a
 
         # Create a colorbar manually and set the title
         cbar = fig.colorbar(sm.collections[0], ax=ax, orientation='horizontal')
